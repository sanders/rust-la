--- conflicted
+++ resolved
@@ -17,13 +17,13 @@
 la = "0.2.0"
 ```
 
-<<<<<<< HEAD
 For nightly-build:
 
 ```
 [dependencies]
 la = { git = "https://github.com/xasmx/rust-la" }
-=======
+```
+
 ## Example
 
 Here is an example rust program using la to create matrices, perform
@@ -43,7 +43,6 @@
     let svd = SVD::new(&c);
     println!("{:?}", svd.get_s());
 }
->>>>>>> b724f9a9
 ```
 
 ## Features
